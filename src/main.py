import csv
import os
import sys # Added sys import
import time # Added time import
import requests
import pandas as pd # Added pandas import
from datetime import datetime, timedelta # Added import
from typing import List, Set, Tuple, Union # Union for return types
from .models import Downline, Bonus, AuthData
from .logger import Logger
from .auth import AuthService # Added import for AuthService
from .utils import progress, load_run_cache, save_run_cache # Added cache imports

class Scraper:
    """Handles scraping of downlines and bonuses."""
    def __init__(self, logger: Logger, request_timeout: int):
        self.logger = logger
        self.request_timeout = request_timeout

    def fetch_downlines(self, url: str, auth: AuthData, csv_file: str = "downlines.csv") -> Union[int, str]:
        written: Set[Tuple] = set()
        if os.path.exists(csv_file):
            with open(csv_file, newline="", encoding="utf-8") as f:
                reader = csv.DictReader(f)
                written = {tuple(row.values()) for row in reader}

        total_new_rows = 0
        page = 0
        while True:
            payload = {
                "level": "1",
                "pageIndex": str(page),
                "module": "/referrer/getDownline",
                "merchantId": auth.merchant_id,
                "domainId": "0",
                "accessId": auth.access_id,
                "accessToken": auth.token,
                "walletIsAdmin": True
            }
            self.logger.emit("api_request", {"url": auth.api_url, "module": payload.get("module")})
            try:
                response = requests.post(auth.api_url, data=payload, timeout=self.request_timeout)
                response.raise_for_status()
                res = response.json()
                
                response_details = {"url": auth.api_url, "module": payload.get("module"), "status": res.get("status")}
                if res.get("status") != "SUCCESS":
                    if res.get("message"):
                        response_details["error_message"] = res.get("message")
                    if isinstance(res.get("data"), dict) and res.get("data", {}).get("description"):
                        response_details["error_description"] = res.get("data").get("description")
                    elif isinstance(res.get("data"), str):
                        response_details["error_data_string"] = res.get("data")
                self.logger.emit("api_response", response_details)

            except requests.exceptions.Timeout as e:
                self.logger.emit("website_unresponsive", {"url": auth.api_url, "error": f"Timeout: {str(e)}"})
                return "UNRESPONSIVE"
            except requests.exceptions.ConnectionError as e:
                self.logger.emit("website_unresponsive", {"url": auth.api_url, "error": f"ConnectionError: {str(e)}"})
                return "UNRESPONSIVE"
            except Exception as e: # This includes JSONDecodeError if response is not JSON
                self.logger.emit("exception", {"error": f"Downline fetch failed for {auth.api_url}: {str(e)}"})
                return "ERROR" 

            if res.get("status") != "SUCCESS":
                return "ERROR" 

            new_rows: List[Downline] = []
            for d in res["data"].get("downlines", []):
                row = Downline(
                    url=url,
                    id=d.get("id"),
                    name=d.get("name"),
                    count=d.get("count", 0),
                    amount=float(d.get("amount", 0) or 0),
                    register_date_time=d.get("registerDateTime")
                )
                key = (
                    str(row.url), str(row.id), str(row.name),
                    str(row.count), str(row.amount), str(row.register_date_time)
                )
                if key not in written:
                    new_rows.append(row)
                    written.add(key)
            
            if not new_rows:
                break

            file_exists_and_not_empty = os.path.exists(csv_file) and os.path.getsize(csv_file) > 0
            with open(csv_file, "a", newline="", encoding="utf-8") as f:
                fieldnames = [field.name for field in Downline.__dataclass_fields__.values()]
                writer = csv.DictWriter(f, fieldnames=fieldnames)
                if not file_exists_and_not_empty:
                    writer.writeheader()
                writer.writerows([row.__dict__ for row in new_rows])
                self.logger.emit("csv_written", {"file": csv_file, "count": len(new_rows)})

            total_new_rows += len(new_rows)
            page += 1

        self.logger.emit("downline_fetched", {"count": total_new_rows})
        return total_new_rows

    def fetch_bonuses(self, url: str, auth: AuthData, csv_file: str = "bonuses.csv") -> Union[Tuple[int, float, dict[str, bool]], str]:
        C_KEYWORDS = ["commission", "affiliate"]
        D_KEYWORDS = ["downline first deposit"]
        S_KEYWORDS = ["share bonus", "referrer"]
        bonus_type_flags = {"C": False, "D": False, "S": False, "O": False}

        payload = {
            "module": "/users/syncData", "merchantId": auth.merchant_id, "domainId": "0",
            "accessId": auth.access_id, "accessToken": auth.token, "walletIsAdmin": ""
        }
        self.logger.emit("api_request", {"url": auth.api_url, "module": payload.get("module")})
        try:
            response = requests.post(auth.api_url, data=payload, timeout=self.request_timeout)
            response.raise_for_status()
            res = response.json()
            response_details = {"url": auth.api_url, "module": payload.get("module"), "status": res.get("status")}
            if res.get("status") != "SUCCESS":
                if res.get("message"): response_details["error_message"] = res.get("message")
                if isinstance(res.get("data"), dict) and res.get("data", {}).get("description"):
                    response_details["error_description"] = res.get("data").get("description")
                elif isinstance(res.get("data"), str): response_details["error_data_string"] = res.get("data")
            self.logger.emit("api_response", response_details)
        except requests.exceptions.Timeout as e:
            self.logger.emit("website_unresponsive", {"url": auth.api_url, "error": f"Timeout: {str(e)}"})
            return "UNRESPONSIVE"
        except requests.exceptions.ConnectionError as e:
            self.logger.emit("website_unresponsive", {"url": auth.api_url, "error": f"ConnectionError: {str(e)}"})
            return "UNRESPONSIVE"
        except Exception as e:
            self.logger.emit("exception", {"error": f"Bonus fetch failed for {auth.api_url}: {str(e)}"})
            return "ERROR"

        if res.get("status") != "SUCCESS":
            self.logger.emit("bonus_api_error", {"url": auth.api_url, "status": res.get("status"), "error_message": res.get("message", "N/A"), "error_data": res.get("data", "N/A")})
            return "ERROR"

        bonuses_data_raw = res.get("data", {}).get("bonus", []) + res.get("data", {}).get("promotions", [])
        if not bonuses_data_raw:
            self.logger.emit("bonus_fetched", {"count": 0, "total_amount": 0.0})
            return 0, 0.0, bonus_type_flags
        
        rows_to_write_obj: List[Bonus] = []
        os.makedirs(os.path.dirname(csv_file), exist_ok=True)
        file_exists_and_not_empty = os.path.exists(csv_file) and os.path.getsize(csv_file) > 0
        with open(csv_file, "a", newline="", encoding="utf-8") as f:
            fieldnames = [field.name for field in Bonus.__dataclass_fields__.values()]
            writer = csv.DictWriter(f, fieldnames=fieldnames)
            if not file_exists_and_not_empty:
                writer.writeheader()

            for b_data in bonuses_data_raw:
                try:
                    min_w = float(b_data.get("minWithdraw", 0) or 0)
                    bonus_f = float(b_data.get("bonusFixed", 0) or 0)
                    ratio = min_w / bonus_f if bonus_f != 0 else None
                except (ValueError, TypeError):
                    self.logger.emit("exception", {"error": f"Type error processing bonus data for {url}: {b_data}"})
                    continue
                
                bonus_instance = Bonus(
                    url=url, merchant_name=auth.merchant_name, id=b_data.get("id"), name=b_data.get("name"),
                    transaction_type=b_data.get("transactionType"), bonus_fixed=float(b_data.get("bonusFixed", 0) or 0),
                    amount=float(b_data.get("amount", 0) or 0), min_withdraw=float(b_data.get("minWithdraw", 0) or 0),
                    max_withdraw=float(b_data.get("maxWithdraw", 0) or 0), withdraw_to_bonus_ratio=ratio,
                    rollover=float(b_data.get("rollover", 0) or 0), balance=str(b_data.get("balance", "")),
                    claim_config=str(b_data.get("claimConfig", "")), claim_condition=str(b_data.get("claimCondition", "")),
                    bonus=str(b_data.get("bonus", "")), bonus_random=str(b_data.get("bonusRandom", "")),
                    reset=str(b_data.get("reset", "")), min_topup=float(b_data.get("minTopup", 0) or 0),
                    max_topup=float(b_data.get("maxTopup", 0) or 0), refer_link=str(b_data.get("referLink", ""))
                )
                rows_to_write_obj.append(bonus_instance)

                name_lower = bonus_instance.name.lower() if bonus_instance.name else ""
                claim_config_lower = bonus_instance.claim_config.lower() if bonus_instance.claim_config else ""
                matched_c_d_s_for_this_bonus = False
                if any(keyword in name_lower or keyword in claim_config_lower for keyword in C_KEYWORDS):
                    bonus_type_flags["C"] = True; matched_c_d_s_for_this_bonus = True
                if any(keyword in name_lower or keyword in claim_config_lower for keyword in D_KEYWORDS):
                    bonus_type_flags["D"] = True; matched_c_d_s_for_this_bonus = True
                if any(keyword in name_lower or keyword in claim_config_lower for keyword in S_KEYWORDS):
                    bonus_type_flags["S"] = True; matched_c_d_s_for_this_bonus = True
                if not matched_c_d_s_for_this_bonus:
                    bonus_type_flags["O"] = True
            if rows_to_write_obj:
                writer.writerows([b.__dict__ for b in rows_to_write_obj])
                self.logger.emit("csv_written", {"file": csv_file, "count": len(rows_to_write_obj)})

        current_fetch_total_amount = sum(b.amount for b in rows_to_write_obj)
        self.logger.emit("bonus_fetched", {"count": len(rows_to_write_obj), "total_amount": current_fetch_total_amount})
        return len(rows_to_write_obj), current_fetch_total_amount, bonus_type_flags

def load_urls(url_file: str) -> List[str]:
    if not os.path.exists(url_file):
        print(f"URL file not found: {url_file}")
        return []
    with open(url_file, "r") as f:
        return [url.strip() for url in f if url.strip()]

<<<<<<< HEAD
def main():
    config_loader = ConfigLoader(path="config.ini")
    config = config_loader.load()
    run_cache_data = load_run_cache()
    run_cache_data["total_script_runs"] += 1
    REQUEST_TIMEOUT = 30
    unresponsive_sites_this_run = []
    logger = Logger(log_file=config.logging.log_file, log_level=config.logging.log_level, console=config.logging.console, detail=config.logging.detail)
    auth_service = AuthService(logger)
    scraper = Scraper(logger, REQUEST_TIMEOUT)
    urls = load_urls(config.settings.url_file)

    def format_stat_display(current_val, prev_val):
        if current_val == 0 and prev_val == 0: return ""
        diff = current_val - prev_val
        return f"{current_val}/{prev_val}({diff:+})"

    if not urls:
=======
def execute_scraping_logic(gui_callback=None): # Renamed and added gui_callback
    # Load configuration
    # Assuming config.ini is in the root, adjust path if necessary
    try:
        config_loader = ConfigLoader(path="config.ini")
        config = config_loader.load()
    except FileNotFoundError as e:
        if gui_callback:
            gui_callback(f"ERROR: Configuration file not found: {e}")
        else:
            print(f"ERROR: Configuration file not found: {e}")
        return # Exit if config not found
    except KeyError as e:
        if gui_callback:
            gui_callback(f"ERROR: Configuration error - missing key: {e}")
        else:
            print(f"ERROR: Configuration error - missing key: {e}")
        return # Exit if config error

    REQUEST_TIMEOUT = 30  # Define request timeout
    unresponsive_sites_this_run = [] # Initialize list for unresponsive sites

    logger = Logger(
        log_file=config.logging.log_file,
        log_level=config.logging.log_level,
        console=config.logging.console,
        detail=config.logging.detail,
        gui_callback=gui_callback # Pass the callback to the logger
    )
    auth_service = AuthService(logger) # AuthService is now imported
    scraper = Scraper(logger, REQUEST_TIMEOUT) # Pass REQUEST_TIMEOUT

    # Load URLs and metrics
    # Use logger for "URL file not found" message as well
    if not os.path.exists(config.settings.url_file):
        logger.emit("job_start", {"url_count": 0, "status": f"URL file not found: {config.settings.url_file}"})
        if gui_callback:
            gui_callback(f"ERROR: URL file not found: {config.settings.url_file}")
        # No print here, logger handles console output if configured
        return

    urls = load_urls(config.settings.url_file)
    if not urls: # Exit if no URLs are loaded
>>>>>>> 3e88f8f0
        logger.emit("job_start", {"url_count": 0, "status": "No URLs to process"})
        # No print here, logger handles console output if configured
        return
        
    total_urls = len(urls)
    history = logger.load_metrics(config.logging.log_file)
    metrics = {
        "bonuses_old": history.get("bonuses", 0), "downlines_old": history.get("downlines", 0),
        "errors_old": history.get("errors", 0), "bonuses_new": 0, "downlines_new": 0, "errors_new": 0,
        "bonus_amount_new": 0.0
    }
    metrics["bonuses_total_old"] = history.get("bonuses", 0)
    metrics["downlines_total_old"] = history.get("downlines", 0)
    metrics["errors_total_old"] = history.get("errors", 0)
    metrics["bonus_amount_total_old"] = history.get("total_bonus_amount", 0.0)
    metrics["bonuses_total_new"] = metrics["bonuses_total_old"]
    metrics["downlines_total_new"] = metrics["downlines_total_old"]
    metrics["errors_total_new"] = metrics["errors_total_old"]
    metrics["bonus_amount_total_new"] = metrics["bonus_amount_total_old"]

    try:
        logger.emit("job_start", {"url_count": total_urls, "total_script_runs": run_cache_data.get("total_script_runs", "N/A")})
        start_time = time.time()

        for idx, url in enumerate(urls, 1):
            if idx > 1:
                sys.stdout.write('\x1b[3A')
                sys.stdout.write('\x1b[J')

            site_start_time = time.time()
            cleaned_url = auth_service.clean_url(url)
            site_key = cleaned_url
            cr_bonuses_site, cr_downlines_site, cr_errors_site = 0, 0, 0
            site_cache_entry = run_cache_data["sites"].get(site_key, {})
            pr_bonuses = site_cache_entry.get("last_run_new_bonuses", 0)
            prt_bonuses = site_cache_entry.get("cumulative_total_bonuses", 0)
            pr_downlines = site_cache_entry.get("last_run_new_downlines", 0)
            prt_downlines = site_cache_entry.get("cumulative_total_downlines", 0)
            pr_errors = site_cache_entry.get("last_run_new_errors", 0)
            prt_errors = site_cache_entry.get("cumulative_total_errors", 0)

            try:
                auth_data = auth_service.login(cleaned_url, config.credentials.mobile, config.credentials.password)
                current_site_bonus_flags = {"C": False, "D": False, "S": False, "O": False}
                if not auth_data:
                    metrics["errors_new"] += 1; metrics["errors_total_new"] += 1; cr_errors_site = 1
                    logger.emit("exception", {"error": f"Authentication failed for {cleaned_url}"})
                
                if auth_data:
                    if config.settings.downline_enabled:
                        result_dl = scraper.fetch_downlines(cleaned_url, auth_data)
                        if isinstance(result_dl, str):
                            metrics["errors_new"] += 1; metrics["errors_total_new"] += 1; cr_errors_site = 1
                            if result_dl == "UNRESPONSIVE": unresponsive_sites_this_run.append(cleaned_url)
                        else:
                            cr_downlines_site = result_dl
                            metrics["downlines_new"] += result_dl; metrics["downlines_total_new"] += result_dl
                    else:
                        bonus_csv_path = datetime.now().strftime("data/%m-%d bonuses.csv")
                        result_bonuses = scraper.fetch_bonuses(cleaned_url, auth_data, csv_file=bonus_csv_path)
                        if isinstance(result_bonuses, str):
                            metrics["errors_new"] += 1; metrics["errors_total_new"] += 1; cr_errors_site = 1
                            if result_bonuses == "UNRESPONSIVE": unresponsive_sites_this_run.append(cleaned_url)
                        else:
                            count, current_fetch_total_amount, current_site_bonus_flags = result_bonuses
                            cr_bonuses_site = count
                            metrics["bonuses_new"] += count; metrics["bonus_amount_new"] += current_fetch_total_amount
                            metrics["bonuses_total_new"] += count; metrics["bonus_amount_total_new"] += current_fetch_total_amount
            except Exception as e:
                metrics["errors_new"] += 1; metrics["errors_total_new"] += 1; cr_errors_site = 1
                logger.emit("exception", {"error": f"Outer loop exception for {cleaned_url}: {str(e)}"})

            crt_bonuses = prt_bonuses + cr_bonuses_site
            crt_downlines = prt_downlines + cr_downlines_site
            crt_errors = prt_errors + cr_errors_site
            run_cache_data["sites"].setdefault(site_key, {})
            run_cache_data["sites"][site_key].update({
                "last_run_new_bonuses": cr_bonuses_site, "cumulative_total_bonuses": crt_bonuses,
                "last_run_new_downlines": cr_downlines_site, "cumulative_total_downlines": crt_downlines,
                "last_run_new_errors": cr_errors_site, "cumulative_total_errors": crt_errors,
                "bonus_flags": current_site_bonus_flags
            })
            
            site_processing_duration = time.time() - site_start_time
            percent = (idx / total_urls) * 100
            run_count = run_cache_data["total_script_runs"]
            sfs = run_cache_data["sites"][site_key] # Use the newly updated cache entry for display stats
            
            bonus_flags = sfs.get('bonus_flags', {})
            flags_str = f"[C] {'Y' if bonus_flags.get('C') else 'N'} [D] {'Y' if bonus_flags.get('D') else 'N'} [S] {'Y' if bonus_flags.get('S') else 'N'} [O] {'Y' if bonus_flags.get('O') else 'N'}"
            progress_bar_str = progress(idx, vmin=0, vmax=total_urls, length=40, title="")
            
            line1 = f"| {progress_bar_str} | [{percent:.2f}%] {idx}/{total_urls} |"
            line2 = f"| {site_processing_duration:.1f}s | [Run #{run_count}] | {flags_str} | [URL] {cleaned_url} |"
            
            r_b = format_stat_display(sfs['last_run_new_bonuses'], pr_bonuses) # Use pr_bonuses for prev val
            t_b = format_stat_display(sfs['cumulative_total_bonuses'], prt_bonuses) # Use prt_bonuses for prev val
            stats_b_str = f"[B]|[R]:{r_b if r_b else '-'} [T]:{t_b if t_b else '-'}"
            stats_d_str = ""
            if config.settings.downline_enabled:
                r_d = format_stat_display(sfs['last_run_new_downlines'], pr_downlines)
                t_d = format_stat_display(sfs['cumulative_total_downlines'], prt_downlines)
                stats_d_str = f"| [D]|[R]:{r_d if r_d else '-'} [T]:{t_d if t_d else '-'}"
            r_e = format_stat_display(sfs['last_run_new_errors'], pr_errors)
            t_e = format_stat_display(sfs['cumulative_total_errors'], prt_errors)
            stats_e_str = f"| [E]|[R]:{r_e if r_e else '-'} [T]:{t_e if t_e else '-'}"
            line3 = f"| {stats_b_str} {stats_d_str} {stats_e_str} |"

            sys.stdout.write(f"{line1}\n{line2}\n{line3}\n"); sys.stdout.flush()
        
        # This block is now correctly indented
        elapsed = time.time() - start_time
        sys.stdout.write("\n")
        
        avg_bonus_amount_this_run = (metrics["bonus_amount_new"] / metrics["bonuses_new"]) if metrics["bonuses_new"] > 0 else 0.0
        job_summary_details = {
            "duration": elapsed, "total_urls_processed": total_urls,
            "bonuses_fetched_this_run": metrics["bonuses_new"], "bonus_amount_this_run": metrics["bonus_amount_new"],
            "avg_bonus_amount_this_run": avg_bonus_amount_this_run, "downlines_fetched_this_run": metrics["downlines_new"],
            "errors_this_run": metrics["errors_new"], "unresponsive_sites_count_this_run": len(unresponsive_sites_this_run)
        }
        
<<<<<<< HEAD
        today_date_str = datetime.now().strftime('%m-%d')
        daily_bonus_csv_path = f"data/{today_date_str} bonuses.csv"
        historical_excel_path = "data/historical_bonuses.xlsx"
        if not config.settings.downline_enabled: 
            if os.path.exists(daily_bonus_csv_path) and os.path.getsize(daily_bonus_csv_path) > 0:
                try:
                    bonus_df_for_excel = pd.read_csv(daily_bonus_csv_path) # Renamed to avoid conflict
                    if not bonus_df_for_excel.empty:
                        os.makedirs(os.path.dirname(historical_excel_path), exist_ok=True)
                        mode = 'a' if os.path.exists(historical_excel_path) else 'w'
                        with pd.ExcelWriter(historical_excel_path, engine='openpyxl', mode=mode, if_sheet_exists='replace') as writer:
                            bonus_df_for_excel.to_excel(writer, sheet_name=today_date_str, index=False)
                        logger.emit("historical_data_written", {"file": historical_excel_path, "sheet": today_date_str, "rows": len(bonus_df_for_excel)})
                    else:
                        logger.emit("historical_data_skipped", {"reason": "Daily bonus CSV is empty", "file": daily_bonus_csv_path})
                except Exception as e:
                    logger.emit("historical_data_error", {"file": daily_bonus_csv_path, "excel_file": historical_excel_path, "error": str(e)})
            else:
                logger.emit("historical_data_skipped", {"reason": "Daily bonus CSV not found or empty", "file": daily_bonus_csv_path})
=======
        hist_successful_bonus_fetches = history.get("successful_bonus_fetches", 0)
        hist_failed_bonus_api_calls = history.get("failed_bonus_api_calls", 0)

        # Format stats string
        stats_string = (
            f"[ {idx:03}/{total_urls} | {percent:.2f}% ] [ Avg. Run Time: {avg_runtime:.1f}s ] {cleaned_url}\n"
            f"  Bonuses: Items Hist {metrics['bonuses_old']} / New {current_run_bonuses} | Total {metrics['bonuses_total_new']}\n"
            f"  Total Bonus Amt: Hist {history.get('total_bonus_amount', 0.0):.2f} / New {current_run_bonus_amount:.2f} | Total {metrics['bonus_amount_total_new']:.2f}\n"
            f"  Avg Bonus Amt: Hist {avg_bonus_amount_hist:.2f} / New {avg_bonus_amount_new:.2f} | Total {avg_bonus_amount_total:.2f}\n"
            f"  Downlines: Hist {metrics['downlines_old']} / New {current_run_downlines} | Total {metrics['downlines_total_new']}\n"
            f"  Errors: Hist {metrics['errors_old']} / New {current_run_errors} | Total {metrics['errors_total_new']}\n"
            f"  Bonus API Stats (Hist): Fetches OK {hist_successful_bonus_fetches} / API Fails {hist_failed_bonus_api_calls}"
        )
        logger.emit("progress_update", {"message": stats_string}) # Log for file/console
        # The gui_callback is already part of the logger, so it will receive this if configured.

    elapsed = time.time() - start_time
    
    # Calculate average bonus amount for the current run
    avg_bonus_amount_this_run = (metrics["bonus_amount_new"] / metrics["bonuses_new"]) if metrics["bonuses_new"] > 0 else 0.0

    job_summary_details = {
        "duration": elapsed,
        "total_urls_processed": total_urls, # total_urls is defined earlier in main()
        "bonuses_fetched_this_run": metrics["bonuses_new"],
        "bonus_amount_this_run": metrics["bonus_amount_new"],
        "avg_bonus_amount_this_run": avg_bonus_amount_this_run,
        "downlines_fetched_this_run": metrics["downlines_new"],
        "errors_this_run": metrics["errors_new"],
        "unresponsive_sites_count_this_run": len(unresponsive_sites_this_run)
    }
    logger.emit("job_complete", job_summary_details)
>>>>>>> 3e88f8f0

        try:
            today_dt = datetime.now()
            yesterday_dt = today_dt - timedelta(days=1)
            today_sheet_name_comp = today_dt.strftime('%m-%d') # Renamed
            yesterday_sheet_name_comp = yesterday_dt.strftime('%m-%d') # Renamed
            comparison_report_path = f"data/comparison_report_{today_sheet_name_comp}.csv"
            
            today_df_comp = None # Renamed
            # Use daily_bonus_csv_path if it was for today and bonus_df_for_excel is available
            if 'bonus_df_for_excel' in locals() and isinstance(bonus_df_for_excel, pd.DataFrame) and not bonus_df_for_excel.empty and \
               daily_bonus_csv_path == f"data/{today_sheet_name_comp} bonuses.csv":
                 today_df_comp = bonus_df_for_excel
            
            if today_df_comp is None: 
                current_day_bonus_csv = f"data/{today_sheet_name_comp} bonuses.csv"
                if os.path.exists(current_day_bonus_csv) and os.path.getsize(current_day_bonus_csv) > 0:
                    today_df_comp = pd.read_csv(current_day_bonus_csv)
                else:
                    today_df_comp = pd.DataFrame() 

            yesterday_df_comp = pd.DataFrame() # Renamed
            if os.path.exists(historical_excel_path): 
                try:
                    yesterday_df_comp = pd.read_excel(historical_excel_path, sheet_name=yesterday_sheet_name_comp)
                except Exception as e: # Simplified error handling for brevity in this section
                    logger.emit("comparison_info", {"message": f"Could not read yesterday's sheet ({yesterday_sheet_name_comp}) for comparison: {str(e)}"})
            
            expected_columns = [
                'url', 'merchant_name', 'id', 'name', 'transaction_type', 'bonus_fixed', 'amount',
                'min_withdraw', 'max_withdraw', 'withdraw_to_bonus_ratio', 'rollover', 'balance',
                'claim_config', 'claim_condition', 'bonus', 'bonus_random', 'reset',
                'min_topup', 'max_topup', 'refer_link'
            ]

            if today_df_comp.empty: today_df_comp = pd.DataFrame(columns=expected_columns)
            else:
                for col in expected_columns:
                    if col not in today_df_comp.columns: today_df_comp[col] = pd.NA
            if yesterday_df_comp.empty: yesterday_df_comp = pd.DataFrame(columns=expected_columns)
            else:
                for col in expected_columns:
                    if col not in yesterday_df_comp.columns: yesterday_df_comp[col] = pd.NA
            
            key_cols = ['merchant_name', 'name', 'amount']
            for df_ref in [today_df_comp, yesterday_df_comp]:
                if not df_ref.empty:
                    for col in key_cols:
                        if col == 'amount': df_ref[col] = pd.to_numeric(df_ref[col], errors='coerce').round(5)
                        else: df_ref[col] = df_ref[col].astype(str).fillna('') 
                    df_ref.dropna(subset=[k for k in key_cols if k in df_ref.columns], how='any', inplace=True)

            if not today_df_comp.empty: today_df_comp['_comparison_key'] = today_df_comp.apply(lambda row: f"{row['merchant_name']}_{row['name']}_{row['amount']}", axis=1)
            else: today_df_comp['_comparison_key'] = pd.Series(dtype='object')
            if not yesterday_df_comp.empty: yesterday_df_comp['_comparison_key'] = yesterday_df_comp.apply(lambda row: f"{row['merchant_name']}_{row['name']}_{row['amount']}", axis=1)
            else: yesterday_df_comp['_comparison_key'] = pd.Series(dtype='object')
            
            report_data_list = []
            if not today_df_comp.empty or not yesterday_df_comp.empty: # Proceed if at least one DF has data
                merged_df = pd.merge(today_df_comp, yesterday_df_comp, on='_comparison_key', how='outer', suffixes=('_today', '_yesterday'), indicator=True)
                report_columns = ['status', 'change_details'] + expected_columns
                for _, row in merged_df.iterrows(): # Renamed idx to _ to avoid clash with outer loop
                    item_details, status, change_details_str = {}, "", ""
                    is_new, is_used, is_persistent = row['_merge'] == 'left_only', row['_merge'] == 'right_only', row['_merge'] == 'both'
                    
                    if is_new: status = "New"; suffix = '_today'
                    elif is_used: status = "Used"; suffix = '_yesterday'
                    else: status = "Persistent_Unchanged"; suffix = '_today' # Default for persistent
                    
                    for col in expected_columns: item_details[col] = row.get(col + suffix, pd.NA)

                    if is_persistent:
                        changes = []
                        for col in expected_columns:
                            val_t, val_y = row.get(col + '_today'), row.get(col + '_yesterday')
                            if pd.isna(val_t) and pd.isna(val_y): continue
                            if pd.isna(val_t) or pd.isna(val_y) or str(val_t) != str(val_y):
                                if isinstance(val_t, float) or isinstance(val_y, float): # Numerical comparison
                                    if round(pd.to_numeric(val_t, errors='coerce'),5) != round(pd.to_numeric(val_y, errors='coerce'),5):
                                        changes.append(f"{col}: '{val_y}' -> '{val_t}'")
                                else: # String comparison
                                    changes.append(f"{col}: '{val_y}' -> '{val_t}'")
                        if changes: status = "Persistent_Changed"; change_details_str = "; ".join(changes)
                    
                    item_details['status'], item_details['change_details'] = status, change_details_str
                    report_data_list.append({key: item_details.get(key) for key in report_columns})

                if report_data_list:
                    report_df = pd.DataFrame(report_data_list, columns=report_columns)
                    os.makedirs(os.path.dirname(comparison_report_path), exist_ok=True)
                    report_df.to_csv(comparison_report_path, index=False, encoding='utf-8')
                    logger.emit("comparison_report_generated", {"path": comparison_report_path, "rows": len(report_df)})
                else: logger.emit("comparison_info", {"message": "No changes for comparison report."})
            else: logger.emit("comparison_info", {"message": "Both today's and yesterday's bonus data are empty. No comparison report generated."})
        except Exception as e:
            import traceback
            logger.emit("comparison_module_error", {"error_type": type(e).__name__, "error": str(e), "traceback": traceback.format_exc()})

        logger.emit("job_complete", job_summary_details)
        if unresponsive_sites_this_run:
            logger.emit("down_sites_summary", {"sites": unresponsive_sites_this_run, "count": len(unresponsive_sites_this_run)})
    finally:
        save_run_cache(run_cache_data)
        logger.emit("cache_saved", {"path": "data/run_metrics_cache.json", "total_script_runs": run_cache_data.get("total_script_runs")})

# New main function for CLI execution
def main():
    execute_scraping_logic(gui_callback=None)

if __name__ == "__main__":
    main()
# Renamed main to execute_scraping_logic, added gui_callback, error handling for config.
# Passed gui_callback to Logger.
# Converted print stats to logger.emit("progress_update", {"message": stats_string}).
# Added new main() for CLI.
# Updated if __name__ == "__main__" block.
# Ensured ConfigLoader exceptions are handled and communicated via callback if present.
# Ensured URL file not found is handled and communicated.<|MERGE_RESOLUTION|>--- conflicted
+++ resolved
@@ -200,70 +200,6 @@
     with open(url_file, "r") as f:
         return [url.strip() for url in f if url.strip()]
 
-<<<<<<< HEAD
-def main():
-    config_loader = ConfigLoader(path="config.ini")
-    config = config_loader.load()
-    run_cache_data = load_run_cache()
-    run_cache_data["total_script_runs"] += 1
-    REQUEST_TIMEOUT = 30
-    unresponsive_sites_this_run = []
-    logger = Logger(log_file=config.logging.log_file, log_level=config.logging.log_level, console=config.logging.console, detail=config.logging.detail)
-    auth_service = AuthService(logger)
-    scraper = Scraper(logger, REQUEST_TIMEOUT)
-    urls = load_urls(config.settings.url_file)
-
-    def format_stat_display(current_val, prev_val):
-        if current_val == 0 and prev_val == 0: return ""
-        diff = current_val - prev_val
-        return f"{current_val}/{prev_val}({diff:+})"
-
-    if not urls:
-=======
-def execute_scraping_logic(gui_callback=None): # Renamed and added gui_callback
-    # Load configuration
-    # Assuming config.ini is in the root, adjust path if necessary
-    try:
-        config_loader = ConfigLoader(path="config.ini")
-        config = config_loader.load()
-    except FileNotFoundError as e:
-        if gui_callback:
-            gui_callback(f"ERROR: Configuration file not found: {e}")
-        else:
-            print(f"ERROR: Configuration file not found: {e}")
-        return # Exit if config not found
-    except KeyError as e:
-        if gui_callback:
-            gui_callback(f"ERROR: Configuration error - missing key: {e}")
-        else:
-            print(f"ERROR: Configuration error - missing key: {e}")
-        return # Exit if config error
-
-    REQUEST_TIMEOUT = 30  # Define request timeout
-    unresponsive_sites_this_run = [] # Initialize list for unresponsive sites
-
-    logger = Logger(
-        log_file=config.logging.log_file,
-        log_level=config.logging.log_level,
-        console=config.logging.console,
-        detail=config.logging.detail,
-        gui_callback=gui_callback # Pass the callback to the logger
-    )
-    auth_service = AuthService(logger) # AuthService is now imported
-    scraper = Scraper(logger, REQUEST_TIMEOUT) # Pass REQUEST_TIMEOUT
-
-    # Load URLs and metrics
-    # Use logger for "URL file not found" message as well
-    if not os.path.exists(config.settings.url_file):
-        logger.emit("job_start", {"url_count": 0, "status": f"URL file not found: {config.settings.url_file}"})
-        if gui_callback:
-            gui_callback(f"ERROR: URL file not found: {config.settings.url_file}")
-        # No print here, logger handles console output if configured
-        return
-
-    urls = load_urls(config.settings.url_file)
-    if not urls: # Exit if no URLs are loaded
->>>>>>> 3e88f8f0
         logger.emit("job_start", {"url_count": 0, "status": "No URLs to process"})
         # No print here, logger handles console output if configured
         return
@@ -386,60 +322,6 @@
             "errors_this_run": metrics["errors_new"], "unresponsive_sites_count_this_run": len(unresponsive_sites_this_run)
         }
         
-<<<<<<< HEAD
-        today_date_str = datetime.now().strftime('%m-%d')
-        daily_bonus_csv_path = f"data/{today_date_str} bonuses.csv"
-        historical_excel_path = "data/historical_bonuses.xlsx"
-        if not config.settings.downline_enabled: 
-            if os.path.exists(daily_bonus_csv_path) and os.path.getsize(daily_bonus_csv_path) > 0:
-                try:
-                    bonus_df_for_excel = pd.read_csv(daily_bonus_csv_path) # Renamed to avoid conflict
-                    if not bonus_df_for_excel.empty:
-                        os.makedirs(os.path.dirname(historical_excel_path), exist_ok=True)
-                        mode = 'a' if os.path.exists(historical_excel_path) else 'w'
-                        with pd.ExcelWriter(historical_excel_path, engine='openpyxl', mode=mode, if_sheet_exists='replace') as writer:
-                            bonus_df_for_excel.to_excel(writer, sheet_name=today_date_str, index=False)
-                        logger.emit("historical_data_written", {"file": historical_excel_path, "sheet": today_date_str, "rows": len(bonus_df_for_excel)})
-                    else:
-                        logger.emit("historical_data_skipped", {"reason": "Daily bonus CSV is empty", "file": daily_bonus_csv_path})
-                except Exception as e:
-                    logger.emit("historical_data_error", {"file": daily_bonus_csv_path, "excel_file": historical_excel_path, "error": str(e)})
-            else:
-                logger.emit("historical_data_skipped", {"reason": "Daily bonus CSV not found or empty", "file": daily_bonus_csv_path})
-=======
-        hist_successful_bonus_fetches = history.get("successful_bonus_fetches", 0)
-        hist_failed_bonus_api_calls = history.get("failed_bonus_api_calls", 0)
-
-        # Format stats string
-        stats_string = (
-            f"[ {idx:03}/{total_urls} | {percent:.2f}% ] [ Avg. Run Time: {avg_runtime:.1f}s ] {cleaned_url}\n"
-            f"  Bonuses: Items Hist {metrics['bonuses_old']} / New {current_run_bonuses} | Total {metrics['bonuses_total_new']}\n"
-            f"  Total Bonus Amt: Hist {history.get('total_bonus_amount', 0.0):.2f} / New {current_run_bonus_amount:.2f} | Total {metrics['bonus_amount_total_new']:.2f}\n"
-            f"  Avg Bonus Amt: Hist {avg_bonus_amount_hist:.2f} / New {avg_bonus_amount_new:.2f} | Total {avg_bonus_amount_total:.2f}\n"
-            f"  Downlines: Hist {metrics['downlines_old']} / New {current_run_downlines} | Total {metrics['downlines_total_new']}\n"
-            f"  Errors: Hist {metrics['errors_old']} / New {current_run_errors} | Total {metrics['errors_total_new']}\n"
-            f"  Bonus API Stats (Hist): Fetches OK {hist_successful_bonus_fetches} / API Fails {hist_failed_bonus_api_calls}"
-        )
-        logger.emit("progress_update", {"message": stats_string}) # Log for file/console
-        # The gui_callback is already part of the logger, so it will receive this if configured.
-
-    elapsed = time.time() - start_time
-    
-    # Calculate average bonus amount for the current run
-    avg_bonus_amount_this_run = (metrics["bonus_amount_new"] / metrics["bonuses_new"]) if metrics["bonuses_new"] > 0 else 0.0
-
-    job_summary_details = {
-        "duration": elapsed,
-        "total_urls_processed": total_urls, # total_urls is defined earlier in main()
-        "bonuses_fetched_this_run": metrics["bonuses_new"],
-        "bonus_amount_this_run": metrics["bonus_amount_new"],
-        "avg_bonus_amount_this_run": avg_bonus_amount_this_run,
-        "downlines_fetched_this_run": metrics["downlines_new"],
-        "errors_this_run": metrics["errors_new"],
-        "unresponsive_sites_count_this_run": len(unresponsive_sites_this_run)
-    }
-    logger.emit("job_complete", job_summary_details)
->>>>>>> 3e88f8f0
 
         try:
             today_dt = datetime.now()
