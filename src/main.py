--- conflicted
+++ resolved
@@ -10,10 +10,6 @@
 from .logger import Logger
 from .auth import AuthService # Added import for AuthService
 from .utils import progress, load_run_cache, save_run_cache # Added cache imports
-<<<<<<< HEAD
-from .config import ConfigLoader # Added ConfigLoader import
-=======
->>>>>>> b8aa8aff
 
 class Scraper:
     """Handles scraping of downlines and bonuses."""
